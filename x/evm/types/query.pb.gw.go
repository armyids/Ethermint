// Code generated by protoc-gen-grpc-gateway. DO NOT EDIT.
// source: ethermint/evm/v1alpha1/query.proto

/*
Package types is a reverse proxy.

It translates gRPC into RESTful JSON APIs.
*/
package types

import (
	"context"
	"io"
	"net/http"

	"github.com/golang/protobuf/descriptor"
	"github.com/golang/protobuf/proto"
	"github.com/grpc-ecosystem/grpc-gateway/runtime"
	"github.com/grpc-ecosystem/grpc-gateway/utilities"
	"google.golang.org/grpc"
	"google.golang.org/grpc/codes"
	"google.golang.org/grpc/grpclog"
	"google.golang.org/grpc/status"
)

// Suppress "imported and not used" errors
var _ codes.Code
var _ io.Reader
var _ status.Status
var _ = runtime.String
var _ = utilities.NewDoubleArray
var _ = descriptor.ForMessage

func request_Query_Account_0(ctx context.Context, marshaler runtime.Marshaler, client QueryClient, req *http.Request, pathParams map[string]string) (proto.Message, runtime.ServerMetadata, error) {
	var protoReq QueryAccountRequest
	var metadata runtime.ServerMetadata

	var (
		val string
		ok  bool
		err error
		_   = err
	)

	val, ok = pathParams["address"]
	if !ok {
		return nil, metadata, status.Errorf(codes.InvalidArgument, "missing parameter %s", "address")
	}

	protoReq.Address, err = runtime.String(val)

	if err != nil {
		return nil, metadata, status.Errorf(codes.InvalidArgument, "type mismatch, parameter: %s, error: %v", "address", err)
	}

	msg, err := client.Account(ctx, &protoReq, grpc.Header(&metadata.HeaderMD), grpc.Trailer(&metadata.TrailerMD))
	return msg, metadata, err

}

func local_request_Query_Account_0(ctx context.Context, marshaler runtime.Marshaler, server QueryServer, req *http.Request, pathParams map[string]string) (proto.Message, runtime.ServerMetadata, error) {
	var protoReq QueryAccountRequest
	var metadata runtime.ServerMetadata

	var (
		val string
		ok  bool
		err error
		_   = err
	)

	val, ok = pathParams["address"]
	if !ok {
		return nil, metadata, status.Errorf(codes.InvalidArgument, "missing parameter %s", "address")
	}

	protoReq.Address, err = runtime.String(val)

	if err != nil {
		return nil, metadata, status.Errorf(codes.InvalidArgument, "type mismatch, parameter: %s, error: %v", "address", err)
	}

	msg, err := server.Account(ctx, &protoReq)
	return msg, metadata, err

}

func request_Query_CosmosAccount_0(ctx context.Context, marshaler runtime.Marshaler, client QueryClient, req *http.Request, pathParams map[string]string) (proto.Message, runtime.ServerMetadata, error) {
	var protoReq QueryCosmosAccountRequest
	var metadata runtime.ServerMetadata

	var (
		val string
		ok  bool
		err error
		_   = err
	)

	val, ok = pathParams["address"]
	if !ok {
		return nil, metadata, status.Errorf(codes.InvalidArgument, "missing parameter %s", "address")
	}

	protoReq.Address, err = runtime.String(val)

	if err != nil {
		return nil, metadata, status.Errorf(codes.InvalidArgument, "type mismatch, parameter: %s, error: %v", "address", err)
	}

	msg, err := client.CosmosAccount(ctx, &protoReq, grpc.Header(&metadata.HeaderMD), grpc.Trailer(&metadata.TrailerMD))
	return msg, metadata, err

}

func local_request_Query_CosmosAccount_0(ctx context.Context, marshaler runtime.Marshaler, server QueryServer, req *http.Request, pathParams map[string]string) (proto.Message, runtime.ServerMetadata, error) {
	var protoReq QueryCosmosAccountRequest
	var metadata runtime.ServerMetadata

	var (
		val string
		ok  bool
		err error
		_   = err
	)

	val, ok = pathParams["address"]
	if !ok {
		return nil, metadata, status.Errorf(codes.InvalidArgument, "missing parameter %s", "address")
	}

	protoReq.Address, err = runtime.String(val)

	if err != nil {
		return nil, metadata, status.Errorf(codes.InvalidArgument, "type mismatch, parameter: %s, error: %v", "address", err)
	}

	msg, err := server.CosmosAccount(ctx, &protoReq)
	return msg, metadata, err

}

func request_Query_ValidatorAccount_0(ctx context.Context, marshaler runtime.Marshaler, client QueryClient, req *http.Request, pathParams map[string]string) (proto.Message, runtime.ServerMetadata, error) {
	var protoReq QueryValidatorAccountRequest
	var metadata runtime.ServerMetadata

	var (
		val string
		ok  bool
		err error
		_   = err
	)

	val, ok = pathParams["cons_address"]
	if !ok {
		return nil, metadata, status.Errorf(codes.InvalidArgument, "missing parameter %s", "cons_address")
	}

	protoReq.ConsAddress, err = runtime.String(val)

	if err != nil {
		return nil, metadata, status.Errorf(codes.InvalidArgument, "type mismatch, parameter: %s, error: %v", "cons_address", err)
	}

	msg, err := client.ValidatorAccount(ctx, &protoReq, grpc.Header(&metadata.HeaderMD), grpc.Trailer(&metadata.TrailerMD))
	return msg, metadata, err

}

func local_request_Query_ValidatorAccount_0(ctx context.Context, marshaler runtime.Marshaler, server QueryServer, req *http.Request, pathParams map[string]string) (proto.Message, runtime.ServerMetadata, error) {
	var protoReq QueryValidatorAccountRequest
	var metadata runtime.ServerMetadata

	var (
		val string
		ok  bool
		err error
		_   = err
	)

	val, ok = pathParams["cons_address"]
	if !ok {
		return nil, metadata, status.Errorf(codes.InvalidArgument, "missing parameter %s", "cons_address")
	}

	protoReq.ConsAddress, err = runtime.String(val)

	if err != nil {
		return nil, metadata, status.Errorf(codes.InvalidArgument, "type mismatch, parameter: %s, error: %v", "cons_address", err)
	}

	msg, err := server.ValidatorAccount(ctx, &protoReq)
	return msg, metadata, err

}

func request_Query_Balance_0(ctx context.Context, marshaler runtime.Marshaler, client QueryClient, req *http.Request, pathParams map[string]string) (proto.Message, runtime.ServerMetadata, error) {
	var protoReq QueryBalanceRequest
	var metadata runtime.ServerMetadata

	var (
		val string
		ok  bool
		err error
		_   = err
	)

	val, ok = pathParams["address"]
	if !ok {
		return nil, metadata, status.Errorf(codes.InvalidArgument, "missing parameter %s", "address")
	}

	protoReq.Address, err = runtime.String(val)

	if err != nil {
		return nil, metadata, status.Errorf(codes.InvalidArgument, "type mismatch, parameter: %s, error: %v", "address", err)
	}

	msg, err := client.Balance(ctx, &protoReq, grpc.Header(&metadata.HeaderMD), grpc.Trailer(&metadata.TrailerMD))
	return msg, metadata, err

}

func local_request_Query_Balance_0(ctx context.Context, marshaler runtime.Marshaler, server QueryServer, req *http.Request, pathParams map[string]string) (proto.Message, runtime.ServerMetadata, error) {
	var protoReq QueryBalanceRequest
	var metadata runtime.ServerMetadata

	var (
		val string
		ok  bool
		err error
		_   = err
	)

	val, ok = pathParams["address"]
	if !ok {
		return nil, metadata, status.Errorf(codes.InvalidArgument, "missing parameter %s", "address")
	}

	protoReq.Address, err = runtime.String(val)

	if err != nil {
		return nil, metadata, status.Errorf(codes.InvalidArgument, "type mismatch, parameter: %s, error: %v", "address", err)
	}

	msg, err := server.Balance(ctx, &protoReq)
	return msg, metadata, err

}

func request_Query_Storage_0(ctx context.Context, marshaler runtime.Marshaler, client QueryClient, req *http.Request, pathParams map[string]string) (proto.Message, runtime.ServerMetadata, error) {
	var protoReq QueryStorageRequest
	var metadata runtime.ServerMetadata

	var (
		val string
		ok  bool
		err error
		_   = err
	)

	val, ok = pathParams["address"]
	if !ok {
		return nil, metadata, status.Errorf(codes.InvalidArgument, "missing parameter %s", "address")
	}

	protoReq.Address, err = runtime.String(val)

	if err != nil {
		return nil, metadata, status.Errorf(codes.InvalidArgument, "type mismatch, parameter: %s, error: %v", "address", err)
	}

	val, ok = pathParams["key"]
	if !ok {
		return nil, metadata, status.Errorf(codes.InvalidArgument, "missing parameter %s", "key")
	}

	protoReq.Key, err = runtime.String(val)

	if err != nil {
		return nil, metadata, status.Errorf(codes.InvalidArgument, "type mismatch, parameter: %s, error: %v", "key", err)
	}

	msg, err := client.Storage(ctx, &protoReq, grpc.Header(&metadata.HeaderMD), grpc.Trailer(&metadata.TrailerMD))
	return msg, metadata, err

}

func local_request_Query_Storage_0(ctx context.Context, marshaler runtime.Marshaler, server QueryServer, req *http.Request, pathParams map[string]string) (proto.Message, runtime.ServerMetadata, error) {
	var protoReq QueryStorageRequest
	var metadata runtime.ServerMetadata

	var (
		val string
		ok  bool
		err error
		_   = err
	)

	val, ok = pathParams["address"]
	if !ok {
		return nil, metadata, status.Errorf(codes.InvalidArgument, "missing parameter %s", "address")
	}

	protoReq.Address, err = runtime.String(val)

	if err != nil {
		return nil, metadata, status.Errorf(codes.InvalidArgument, "type mismatch, parameter: %s, error: %v", "address", err)
	}

	val, ok = pathParams["key"]
	if !ok {
		return nil, metadata, status.Errorf(codes.InvalidArgument, "missing parameter %s", "key")
	}

	protoReq.Key, err = runtime.String(val)

	if err != nil {
		return nil, metadata, status.Errorf(codes.InvalidArgument, "type mismatch, parameter: %s, error: %v", "key", err)
	}

	msg, err := server.Storage(ctx, &protoReq)
	return msg, metadata, err

}

func request_Query_Code_0(ctx context.Context, marshaler runtime.Marshaler, client QueryClient, req *http.Request, pathParams map[string]string) (proto.Message, runtime.ServerMetadata, error) {
	var protoReq QueryCodeRequest
	var metadata runtime.ServerMetadata

	var (
		val string
		ok  bool
		err error
		_   = err
	)

	val, ok = pathParams["address"]
	if !ok {
		return nil, metadata, status.Errorf(codes.InvalidArgument, "missing parameter %s", "address")
	}

	protoReq.Address, err = runtime.String(val)

	if err != nil {
		return nil, metadata, status.Errorf(codes.InvalidArgument, "type mismatch, parameter: %s, error: %v", "address", err)
	}

	msg, err := client.Code(ctx, &protoReq, grpc.Header(&metadata.HeaderMD), grpc.Trailer(&metadata.TrailerMD))
	return msg, metadata, err

}

func local_request_Query_Code_0(ctx context.Context, marshaler runtime.Marshaler, server QueryServer, req *http.Request, pathParams map[string]string) (proto.Message, runtime.ServerMetadata, error) {
	var protoReq QueryCodeRequest
	var metadata runtime.ServerMetadata

	var (
		val string
		ok  bool
		err error
		_   = err
	)

	val, ok = pathParams["address"]
	if !ok {
		return nil, metadata, status.Errorf(codes.InvalidArgument, "missing parameter %s", "address")
	}

	protoReq.Address, err = runtime.String(val)

	if err != nil {
		return nil, metadata, status.Errorf(codes.InvalidArgument, "type mismatch, parameter: %s, error: %v", "address", err)
	}

	msg, err := server.Code(ctx, &protoReq)
	return msg, metadata, err

}

func request_Query_TxLogs_0(ctx context.Context, marshaler runtime.Marshaler, client QueryClient, req *http.Request, pathParams map[string]string) (proto.Message, runtime.ServerMetadata, error) {
	var protoReq QueryTxLogsRequest
	var metadata runtime.ServerMetadata

	var (
		val string
		ok  bool
		err error
		_   = err
	)

	val, ok = pathParams["hash"]
	if !ok {
		return nil, metadata, status.Errorf(codes.InvalidArgument, "missing parameter %s", "hash")
	}

	protoReq.Hash, err = runtime.String(val)

	if err != nil {
		return nil, metadata, status.Errorf(codes.InvalidArgument, "type mismatch, parameter: %s, error: %v", "hash", err)
	}

	msg, err := client.TxLogs(ctx, &protoReq, grpc.Header(&metadata.HeaderMD), grpc.Trailer(&metadata.TrailerMD))
	return msg, metadata, err

}

func local_request_Query_TxLogs_0(ctx context.Context, marshaler runtime.Marshaler, server QueryServer, req *http.Request, pathParams map[string]string) (proto.Message, runtime.ServerMetadata, error) {
	var protoReq QueryTxLogsRequest
	var metadata runtime.ServerMetadata

	var (
		val string
		ok  bool
		err error
		_   = err
	)

	val, ok = pathParams["hash"]
	if !ok {
		return nil, metadata, status.Errorf(codes.InvalidArgument, "missing parameter %s", "hash")
	}

	protoReq.Hash, err = runtime.String(val)

	if err != nil {
		return nil, metadata, status.Errorf(codes.InvalidArgument, "type mismatch, parameter: %s, error: %v", "hash", err)
	}

	msg, err := server.TxLogs(ctx, &protoReq)
	return msg, metadata, err

}

var (
	filter_Query_BlockLogs_0 = &utilities.DoubleArray{Encoding: map[string]int{"hash": 0}, Base: []int{1, 1, 0}, Check: []int{0, 1, 2}}
)

func request_Query_BlockLogs_0(ctx context.Context, marshaler runtime.Marshaler, client QueryClient, req *http.Request, pathParams map[string]string) (proto.Message, runtime.ServerMetadata, error) {
	var protoReq QueryBlockLogsRequest
	var metadata runtime.ServerMetadata

	var (
		val string
		ok  bool
		err error
		_   = err
	)

	val, ok = pathParams["hash"]
	if !ok {
		return nil, metadata, status.Errorf(codes.InvalidArgument, "missing parameter %s", "hash")
	}

	protoReq.Hash, err = runtime.String(val)

	if err != nil {
		return nil, metadata, status.Errorf(codes.InvalidArgument, "type mismatch, parameter: %s, error: %v", "hash", err)
	}

	if err := req.ParseForm(); err != nil {
		return nil, metadata, status.Errorf(codes.InvalidArgument, "%v", err)
	}
	if err := runtime.PopulateQueryParameters(&protoReq, req.Form, filter_Query_BlockLogs_0); err != nil {
		return nil, metadata, status.Errorf(codes.InvalidArgument, "%v", err)
	}

	msg, err := client.BlockLogs(ctx, &protoReq, grpc.Header(&metadata.HeaderMD), grpc.Trailer(&metadata.TrailerMD))
	return msg, metadata, err

}

func local_request_Query_BlockLogs_0(ctx context.Context, marshaler runtime.Marshaler, server QueryServer, req *http.Request, pathParams map[string]string) (proto.Message, runtime.ServerMetadata, error) {
	var protoReq QueryBlockLogsRequest
	var metadata runtime.ServerMetadata

	var (
		val string
		ok  bool
		err error
		_   = err
	)

	val, ok = pathParams["hash"]
	if !ok {
		return nil, metadata, status.Errorf(codes.InvalidArgument, "missing parameter %s", "hash")
	}

	protoReq.Hash, err = runtime.String(val)

	if err != nil {
		return nil, metadata, status.Errorf(codes.InvalidArgument, "type mismatch, parameter: %s, error: %v", "hash", err)
	}

	if err := req.ParseForm(); err != nil {
		return nil, metadata, status.Errorf(codes.InvalidArgument, "%v", err)
	}
	if err := runtime.PopulateQueryParameters(&protoReq, req.Form, filter_Query_BlockLogs_0); err != nil {
		return nil, metadata, status.Errorf(codes.InvalidArgument, "%v", err)
	}

	msg, err := server.BlockLogs(ctx, &protoReq)
	return msg, metadata, err

}

func request_Query_BlockBloom_0(ctx context.Context, marshaler runtime.Marshaler, client QueryClient, req *http.Request, pathParams map[string]string) (proto.Message, runtime.ServerMetadata, error) {
	var protoReq QueryBlockBloomRequest
	var metadata runtime.ServerMetadata

	msg, err := client.BlockBloom(ctx, &protoReq, grpc.Header(&metadata.HeaderMD), grpc.Trailer(&metadata.TrailerMD))
	return msg, metadata, err

}

func local_request_Query_BlockBloom_0(ctx context.Context, marshaler runtime.Marshaler, server QueryServer, req *http.Request, pathParams map[string]string) (proto.Message, runtime.ServerMetadata, error) {
	var protoReq QueryBlockBloomRequest
	var metadata runtime.ServerMetadata

	msg, err := server.BlockBloom(ctx, &protoReq)
	return msg, metadata, err

}

func request_Query_Params_0(ctx context.Context, marshaler runtime.Marshaler, client QueryClient, req *http.Request, pathParams map[string]string) (proto.Message, runtime.ServerMetadata, error) {
	var protoReq QueryParamsRequest
	var metadata runtime.ServerMetadata

	msg, err := client.Params(ctx, &protoReq, grpc.Header(&metadata.HeaderMD), grpc.Trailer(&metadata.TrailerMD))
	return msg, metadata, err

}

func local_request_Query_Params_0(ctx context.Context, marshaler runtime.Marshaler, server QueryServer, req *http.Request, pathParams map[string]string) (proto.Message, runtime.ServerMetadata, error) {
	var protoReq QueryParamsRequest
	var metadata runtime.ServerMetadata

	msg, err := server.Params(ctx, &protoReq)
	return msg, metadata, err

}

var (
	filter_Query_EthCall_0 = &utilities.DoubleArray{Encoding: map[string]int{}, Base: []int(nil), Check: []int(nil)}
)

func request_Query_EthCall_0(ctx context.Context, marshaler runtime.Marshaler, client QueryClient, req *http.Request, pathParams map[string]string) (proto.Message, runtime.ServerMetadata, error) {
	var protoReq EthCallRequest
	var metadata runtime.ServerMetadata

	if err := req.ParseForm(); err != nil {
		return nil, metadata, status.Errorf(codes.InvalidArgument, "%v", err)
	}
	if err := runtime.PopulateQueryParameters(&protoReq, req.Form, filter_Query_EthCall_0); err != nil {
		return nil, metadata, status.Errorf(codes.InvalidArgument, "%v", err)
	}

	msg, err := client.EthCall(ctx, &protoReq, grpc.Header(&metadata.HeaderMD), grpc.Trailer(&metadata.TrailerMD))
	return msg, metadata, err

}

func local_request_Query_EthCall_0(ctx context.Context, marshaler runtime.Marshaler, server QueryServer, req *http.Request, pathParams map[string]string) (proto.Message, runtime.ServerMetadata, error) {
	var protoReq EthCallRequest
	var metadata runtime.ServerMetadata

	if err := req.ParseForm(); err != nil {
		return nil, metadata, status.Errorf(codes.InvalidArgument, "%v", err)
	}
	if err := runtime.PopulateQueryParameters(&protoReq, req.Form, filter_Query_EthCall_0); err != nil {
		return nil, metadata, status.Errorf(codes.InvalidArgument, "%v", err)
	}

	msg, err := server.EthCall(ctx, &protoReq)
	return msg, metadata, err

}

// RegisterQueryHandlerServer registers the http handlers for service Query to "mux".
// UnaryRPC     :call QueryServer directly.
// StreamingRPC :currently unsupported pending https://github.com/grpc/grpc-go/issues/906.
// Note that using this registration option will cause many gRPC library features (such as grpc.SendHeader, etc) to stop working. Consider using RegisterQueryHandlerFromEndpoint instead.
func RegisterQueryHandlerServer(ctx context.Context, mux *runtime.ServeMux, server QueryServer) error {

	mux.Handle("GET", pattern_Query_Account_0, func(w http.ResponseWriter, req *http.Request, pathParams map[string]string) {
		ctx, cancel := context.WithCancel(req.Context())
		defer cancel()
		inboundMarshaler, outboundMarshaler := runtime.MarshalerForRequest(mux, req)
		rctx, err := runtime.AnnotateIncomingContext(ctx, mux, req)
		if err != nil {
			runtime.HTTPError(ctx, mux, outboundMarshaler, w, req, err)
			return
		}
		resp, md, err := local_request_Query_Account_0(rctx, inboundMarshaler, server, req, pathParams)
		ctx = runtime.NewServerMetadataContext(ctx, md)
		if err != nil {
			runtime.HTTPError(ctx, mux, outboundMarshaler, w, req, err)
			return
		}

		forward_Query_Account_0(ctx, mux, outboundMarshaler, w, req, resp, mux.GetForwardResponseOptions()...)

	})

	mux.Handle("GET", pattern_Query_CosmosAccount_0, func(w http.ResponseWriter, req *http.Request, pathParams map[string]string) {
		ctx, cancel := context.WithCancel(req.Context())
		defer cancel()
		inboundMarshaler, outboundMarshaler := runtime.MarshalerForRequest(mux, req)
		rctx, err := runtime.AnnotateIncomingContext(ctx, mux, req)
		if err != nil {
			runtime.HTTPError(ctx, mux, outboundMarshaler, w, req, err)
			return
		}
		resp, md, err := local_request_Query_CosmosAccount_0(rctx, inboundMarshaler, server, req, pathParams)
		ctx = runtime.NewServerMetadataContext(ctx, md)
		if err != nil {
			runtime.HTTPError(ctx, mux, outboundMarshaler, w, req, err)
			return
		}

		forward_Query_CosmosAccount_0(ctx, mux, outboundMarshaler, w, req, resp, mux.GetForwardResponseOptions()...)

	})

	mux.Handle("GET", pattern_Query_ValidatorAccount_0, func(w http.ResponseWriter, req *http.Request, pathParams map[string]string) {
		ctx, cancel := context.WithCancel(req.Context())
		defer cancel()
		inboundMarshaler, outboundMarshaler := runtime.MarshalerForRequest(mux, req)
		rctx, err := runtime.AnnotateIncomingContext(ctx, mux, req)
		if err != nil {
			runtime.HTTPError(ctx, mux, outboundMarshaler, w, req, err)
			return
		}
		resp, md, err := local_request_Query_ValidatorAccount_0(rctx, inboundMarshaler, server, req, pathParams)
		ctx = runtime.NewServerMetadataContext(ctx, md)
		if err != nil {
			runtime.HTTPError(ctx, mux, outboundMarshaler, w, req, err)
			return
		}

		forward_Query_ValidatorAccount_0(ctx, mux, outboundMarshaler, w, req, resp, mux.GetForwardResponseOptions()...)

	})

	mux.Handle("GET", pattern_Query_Balance_0, func(w http.ResponseWriter, req *http.Request, pathParams map[string]string) {
		ctx, cancel := context.WithCancel(req.Context())
		defer cancel()
		inboundMarshaler, outboundMarshaler := runtime.MarshalerForRequest(mux, req)
		rctx, err := runtime.AnnotateIncomingContext(ctx, mux, req)
		if err != nil {
			runtime.HTTPError(ctx, mux, outboundMarshaler, w, req, err)
			return
		}
		resp, md, err := local_request_Query_Balance_0(rctx, inboundMarshaler, server, req, pathParams)
		ctx = runtime.NewServerMetadataContext(ctx, md)
		if err != nil {
			runtime.HTTPError(ctx, mux, outboundMarshaler, w, req, err)
			return
		}

		forward_Query_Balance_0(ctx, mux, outboundMarshaler, w, req, resp, mux.GetForwardResponseOptions()...)

	})

	mux.Handle("GET", pattern_Query_Storage_0, func(w http.ResponseWriter, req *http.Request, pathParams map[string]string) {
		ctx, cancel := context.WithCancel(req.Context())
		defer cancel()
		inboundMarshaler, outboundMarshaler := runtime.MarshalerForRequest(mux, req)
		rctx, err := runtime.AnnotateIncomingContext(ctx, mux, req)
		if err != nil {
			runtime.HTTPError(ctx, mux, outboundMarshaler, w, req, err)
			return
		}
		resp, md, err := local_request_Query_Storage_0(rctx, inboundMarshaler, server, req, pathParams)
		ctx = runtime.NewServerMetadataContext(ctx, md)
		if err != nil {
			runtime.HTTPError(ctx, mux, outboundMarshaler, w, req, err)
			return
		}

		forward_Query_Storage_0(ctx, mux, outboundMarshaler, w, req, resp, mux.GetForwardResponseOptions()...)

	})

	mux.Handle("GET", pattern_Query_Code_0, func(w http.ResponseWriter, req *http.Request, pathParams map[string]string) {
		ctx, cancel := context.WithCancel(req.Context())
		defer cancel()
		inboundMarshaler, outboundMarshaler := runtime.MarshalerForRequest(mux, req)
		rctx, err := runtime.AnnotateIncomingContext(ctx, mux, req)
		if err != nil {
			runtime.HTTPError(ctx, mux, outboundMarshaler, w, req, err)
			return
		}
		resp, md, err := local_request_Query_Code_0(rctx, inboundMarshaler, server, req, pathParams)
		ctx = runtime.NewServerMetadataContext(ctx, md)
		if err != nil {
			runtime.HTTPError(ctx, mux, outboundMarshaler, w, req, err)
			return
		}

		forward_Query_Code_0(ctx, mux, outboundMarshaler, w, req, resp, mux.GetForwardResponseOptions()...)

	})

	mux.Handle("GET", pattern_Query_TxLogs_0, func(w http.ResponseWriter, req *http.Request, pathParams map[string]string) {
		ctx, cancel := context.WithCancel(req.Context())
		defer cancel()
		inboundMarshaler, outboundMarshaler := runtime.MarshalerForRequest(mux, req)
		rctx, err := runtime.AnnotateIncomingContext(ctx, mux, req)
		if err != nil {
			runtime.HTTPError(ctx, mux, outboundMarshaler, w, req, err)
			return
		}
		resp, md, err := local_request_Query_TxLogs_0(rctx, inboundMarshaler, server, req, pathParams)
		ctx = runtime.NewServerMetadataContext(ctx, md)
		if err != nil {
			runtime.HTTPError(ctx, mux, outboundMarshaler, w, req, err)
			return
		}

		forward_Query_TxLogs_0(ctx, mux, outboundMarshaler, w, req, resp, mux.GetForwardResponseOptions()...)

	})

	mux.Handle("GET", pattern_Query_BlockLogs_0, func(w http.ResponseWriter, req *http.Request, pathParams map[string]string) {
		ctx, cancel := context.WithCancel(req.Context())
		defer cancel()
		inboundMarshaler, outboundMarshaler := runtime.MarshalerForRequest(mux, req)
		rctx, err := runtime.AnnotateIncomingContext(ctx, mux, req)
		if err != nil {
			runtime.HTTPError(ctx, mux, outboundMarshaler, w, req, err)
			return
		}
		resp, md, err := local_request_Query_BlockLogs_0(rctx, inboundMarshaler, server, req, pathParams)
		ctx = runtime.NewServerMetadataContext(ctx, md)
		if err != nil {
			runtime.HTTPError(ctx, mux, outboundMarshaler, w, req, err)
			return
		}

		forward_Query_BlockLogs_0(ctx, mux, outboundMarshaler, w, req, resp, mux.GetForwardResponseOptions()...)

	})

	mux.Handle("GET", pattern_Query_BlockBloom_0, func(w http.ResponseWriter, req *http.Request, pathParams map[string]string) {
		ctx, cancel := context.WithCancel(req.Context())
		defer cancel()
		inboundMarshaler, outboundMarshaler := runtime.MarshalerForRequest(mux, req)
		rctx, err := runtime.AnnotateIncomingContext(ctx, mux, req)
		if err != nil {
			runtime.HTTPError(ctx, mux, outboundMarshaler, w, req, err)
			return
		}
		resp, md, err := local_request_Query_BlockBloom_0(rctx, inboundMarshaler, server, req, pathParams)
		ctx = runtime.NewServerMetadataContext(ctx, md)
		if err != nil {
			runtime.HTTPError(ctx, mux, outboundMarshaler, w, req, err)
			return
		}

		forward_Query_BlockBloom_0(ctx, mux, outboundMarshaler, w, req, resp, mux.GetForwardResponseOptions()...)

	})

	mux.Handle("GET", pattern_Query_Params_0, func(w http.ResponseWriter, req *http.Request, pathParams map[string]string) {
		ctx, cancel := context.WithCancel(req.Context())
		defer cancel()
		inboundMarshaler, outboundMarshaler := runtime.MarshalerForRequest(mux, req)
		rctx, err := runtime.AnnotateIncomingContext(ctx, mux, req)
		if err != nil {
			runtime.HTTPError(ctx, mux, outboundMarshaler, w, req, err)
			return
		}
		resp, md, err := local_request_Query_Params_0(rctx, inboundMarshaler, server, req, pathParams)
		ctx = runtime.NewServerMetadataContext(ctx, md)
		if err != nil {
			runtime.HTTPError(ctx, mux, outboundMarshaler, w, req, err)
			return
		}

		forward_Query_Params_0(ctx, mux, outboundMarshaler, w, req, resp, mux.GetForwardResponseOptions()...)

	})

<<<<<<< HEAD
	mux.Handle("GET", pattern_Query_ChainConfig_0, func(w http.ResponseWriter, req *http.Request, pathParams map[string]string) {
=======
	mux.Handle("GET", pattern_Query_StaticCall_0, func(w http.ResponseWriter, req *http.Request, pathParams map[string]string) {
>>>>>>> 0a8f02e0
		ctx, cancel := context.WithCancel(req.Context())
		defer cancel()
		inboundMarshaler, outboundMarshaler := runtime.MarshalerForRequest(mux, req)
		rctx, err := runtime.AnnotateIncomingContext(ctx, mux, req)
		if err != nil {
			runtime.HTTPError(ctx, mux, outboundMarshaler, w, req, err)
			return
		}
<<<<<<< HEAD
		resp, md, err := local_request_Query_ChainConfig_0(rctx, inboundMarshaler, server, req, pathParams)
=======
		resp, md, err := local_request_Query_StaticCall_0(rctx, inboundMarshaler, server, req, pathParams)
>>>>>>> 0a8f02e0
		ctx = runtime.NewServerMetadataContext(ctx, md)
		if err != nil {
			runtime.HTTPError(ctx, mux, outboundMarshaler, w, req, err)
			return
		}

<<<<<<< HEAD
		forward_Query_ChainConfig_0(ctx, mux, outboundMarshaler, w, req, resp, mux.GetForwardResponseOptions()...)
=======
		forward_Query_StaticCall_0(ctx, mux, outboundMarshaler, w, req, resp, mux.GetForwardResponseOptions()...)
>>>>>>> 0a8f02e0

	})

	mux.Handle("GET", pattern_Query_EthCall_0, func(w http.ResponseWriter, req *http.Request, pathParams map[string]string) {
		ctx, cancel := context.WithCancel(req.Context())
		defer cancel()
		inboundMarshaler, outboundMarshaler := runtime.MarshalerForRequest(mux, req)
		rctx, err := runtime.AnnotateIncomingContext(ctx, mux, req)
		if err != nil {
			runtime.HTTPError(ctx, mux, outboundMarshaler, w, req, err)
			return
		}
		resp, md, err := local_request_Query_EthCall_0(rctx, inboundMarshaler, server, req, pathParams)
		ctx = runtime.NewServerMetadataContext(ctx, md)
		if err != nil {
			runtime.HTTPError(ctx, mux, outboundMarshaler, w, req, err)
			return
		}

		forward_Query_EthCall_0(ctx, mux, outboundMarshaler, w, req, resp, mux.GetForwardResponseOptions()...)

	})

	return nil
}

// RegisterQueryHandlerFromEndpoint is same as RegisterQueryHandler but
// automatically dials to "endpoint" and closes the connection when "ctx" gets done.
func RegisterQueryHandlerFromEndpoint(ctx context.Context, mux *runtime.ServeMux, endpoint string, opts []grpc.DialOption) (err error) {
	conn, err := grpc.Dial(endpoint, opts...)
	if err != nil {
		return err
	}
	defer func() {
		if err != nil {
			if cerr := conn.Close(); cerr != nil {
				grpclog.Infof("Failed to close conn to %s: %v", endpoint, cerr)
			}
			return
		}
		go func() {
			<-ctx.Done()
			if cerr := conn.Close(); cerr != nil {
				grpclog.Infof("Failed to close conn to %s: %v", endpoint, cerr)
			}
		}()
	}()

	return RegisterQueryHandler(ctx, mux, conn)
}

// RegisterQueryHandler registers the http handlers for service Query to "mux".
// The handlers forward requests to the grpc endpoint over "conn".
func RegisterQueryHandler(ctx context.Context, mux *runtime.ServeMux, conn *grpc.ClientConn) error {
	return RegisterQueryHandlerClient(ctx, mux, NewQueryClient(conn))
}

// RegisterQueryHandlerClient registers the http handlers for service Query
// to "mux". The handlers forward requests to the grpc endpoint over the given implementation of "QueryClient".
// Note: the gRPC framework executes interceptors within the gRPC handler. If the passed in "QueryClient"
// doesn't go through the normal gRPC flow (creating a gRPC client etc.) then it will be up to the passed in
// "QueryClient" to call the correct interceptors.
func RegisterQueryHandlerClient(ctx context.Context, mux *runtime.ServeMux, client QueryClient) error {

	mux.Handle("GET", pattern_Query_Account_0, func(w http.ResponseWriter, req *http.Request, pathParams map[string]string) {
		ctx, cancel := context.WithCancel(req.Context())
		defer cancel()
		inboundMarshaler, outboundMarshaler := runtime.MarshalerForRequest(mux, req)
		rctx, err := runtime.AnnotateContext(ctx, mux, req)
		if err != nil {
			runtime.HTTPError(ctx, mux, outboundMarshaler, w, req, err)
			return
		}
		resp, md, err := request_Query_Account_0(rctx, inboundMarshaler, client, req, pathParams)
		ctx = runtime.NewServerMetadataContext(ctx, md)
		if err != nil {
			runtime.HTTPError(ctx, mux, outboundMarshaler, w, req, err)
			return
		}

		forward_Query_Account_0(ctx, mux, outboundMarshaler, w, req, resp, mux.GetForwardResponseOptions()...)

	})

	mux.Handle("GET", pattern_Query_CosmosAccount_0, func(w http.ResponseWriter, req *http.Request, pathParams map[string]string) {
		ctx, cancel := context.WithCancel(req.Context())
		defer cancel()
		inboundMarshaler, outboundMarshaler := runtime.MarshalerForRequest(mux, req)
		rctx, err := runtime.AnnotateContext(ctx, mux, req)
		if err != nil {
			runtime.HTTPError(ctx, mux, outboundMarshaler, w, req, err)
			return
		}
		resp, md, err := request_Query_CosmosAccount_0(rctx, inboundMarshaler, client, req, pathParams)
		ctx = runtime.NewServerMetadataContext(ctx, md)
		if err != nil {
			runtime.HTTPError(ctx, mux, outboundMarshaler, w, req, err)
			return
		}

		forward_Query_CosmosAccount_0(ctx, mux, outboundMarshaler, w, req, resp, mux.GetForwardResponseOptions()...)

	})

	mux.Handle("GET", pattern_Query_ValidatorAccount_0, func(w http.ResponseWriter, req *http.Request, pathParams map[string]string) {
		ctx, cancel := context.WithCancel(req.Context())
		defer cancel()
		inboundMarshaler, outboundMarshaler := runtime.MarshalerForRequest(mux, req)
		rctx, err := runtime.AnnotateContext(ctx, mux, req)
		if err != nil {
			runtime.HTTPError(ctx, mux, outboundMarshaler, w, req, err)
			return
		}
		resp, md, err := request_Query_ValidatorAccount_0(rctx, inboundMarshaler, client, req, pathParams)
		ctx = runtime.NewServerMetadataContext(ctx, md)
		if err != nil {
			runtime.HTTPError(ctx, mux, outboundMarshaler, w, req, err)
			return
		}

		forward_Query_ValidatorAccount_0(ctx, mux, outboundMarshaler, w, req, resp, mux.GetForwardResponseOptions()...)

	})

	mux.Handle("GET", pattern_Query_Balance_0, func(w http.ResponseWriter, req *http.Request, pathParams map[string]string) {
		ctx, cancel := context.WithCancel(req.Context())
		defer cancel()
		inboundMarshaler, outboundMarshaler := runtime.MarshalerForRequest(mux, req)
		rctx, err := runtime.AnnotateContext(ctx, mux, req)
		if err != nil {
			runtime.HTTPError(ctx, mux, outboundMarshaler, w, req, err)
			return
		}
		resp, md, err := request_Query_Balance_0(rctx, inboundMarshaler, client, req, pathParams)
		ctx = runtime.NewServerMetadataContext(ctx, md)
		if err != nil {
			runtime.HTTPError(ctx, mux, outboundMarshaler, w, req, err)
			return
		}

		forward_Query_Balance_0(ctx, mux, outboundMarshaler, w, req, resp, mux.GetForwardResponseOptions()...)

	})

	mux.Handle("GET", pattern_Query_Storage_0, func(w http.ResponseWriter, req *http.Request, pathParams map[string]string) {
		ctx, cancel := context.WithCancel(req.Context())
		defer cancel()
		inboundMarshaler, outboundMarshaler := runtime.MarshalerForRequest(mux, req)
		rctx, err := runtime.AnnotateContext(ctx, mux, req)
		if err != nil {
			runtime.HTTPError(ctx, mux, outboundMarshaler, w, req, err)
			return
		}
		resp, md, err := request_Query_Storage_0(rctx, inboundMarshaler, client, req, pathParams)
		ctx = runtime.NewServerMetadataContext(ctx, md)
		if err != nil {
			runtime.HTTPError(ctx, mux, outboundMarshaler, w, req, err)
			return
		}

		forward_Query_Storage_0(ctx, mux, outboundMarshaler, w, req, resp, mux.GetForwardResponseOptions()...)

	})

	mux.Handle("GET", pattern_Query_Code_0, func(w http.ResponseWriter, req *http.Request, pathParams map[string]string) {
		ctx, cancel := context.WithCancel(req.Context())
		defer cancel()
		inboundMarshaler, outboundMarshaler := runtime.MarshalerForRequest(mux, req)
		rctx, err := runtime.AnnotateContext(ctx, mux, req)
		if err != nil {
			runtime.HTTPError(ctx, mux, outboundMarshaler, w, req, err)
			return
		}
		resp, md, err := request_Query_Code_0(rctx, inboundMarshaler, client, req, pathParams)
		ctx = runtime.NewServerMetadataContext(ctx, md)
		if err != nil {
			runtime.HTTPError(ctx, mux, outboundMarshaler, w, req, err)
			return
		}

		forward_Query_Code_0(ctx, mux, outboundMarshaler, w, req, resp, mux.GetForwardResponseOptions()...)

	})

	mux.Handle("GET", pattern_Query_TxLogs_0, func(w http.ResponseWriter, req *http.Request, pathParams map[string]string) {
		ctx, cancel := context.WithCancel(req.Context())
		defer cancel()
		inboundMarshaler, outboundMarshaler := runtime.MarshalerForRequest(mux, req)
		rctx, err := runtime.AnnotateContext(ctx, mux, req)
		if err != nil {
			runtime.HTTPError(ctx, mux, outboundMarshaler, w, req, err)
			return
		}
		resp, md, err := request_Query_TxLogs_0(rctx, inboundMarshaler, client, req, pathParams)
		ctx = runtime.NewServerMetadataContext(ctx, md)
		if err != nil {
			runtime.HTTPError(ctx, mux, outboundMarshaler, w, req, err)
			return
		}

		forward_Query_TxLogs_0(ctx, mux, outboundMarshaler, w, req, resp, mux.GetForwardResponseOptions()...)

	})

	mux.Handle("GET", pattern_Query_BlockLogs_0, func(w http.ResponseWriter, req *http.Request, pathParams map[string]string) {
		ctx, cancel := context.WithCancel(req.Context())
		defer cancel()
		inboundMarshaler, outboundMarshaler := runtime.MarshalerForRequest(mux, req)
		rctx, err := runtime.AnnotateContext(ctx, mux, req)
		if err != nil {
			runtime.HTTPError(ctx, mux, outboundMarshaler, w, req, err)
			return
		}
		resp, md, err := request_Query_BlockLogs_0(rctx, inboundMarshaler, client, req, pathParams)
		ctx = runtime.NewServerMetadataContext(ctx, md)
		if err != nil {
			runtime.HTTPError(ctx, mux, outboundMarshaler, w, req, err)
			return
		}

		forward_Query_BlockLogs_0(ctx, mux, outboundMarshaler, w, req, resp, mux.GetForwardResponseOptions()...)

	})

	mux.Handle("GET", pattern_Query_BlockBloom_0, func(w http.ResponseWriter, req *http.Request, pathParams map[string]string) {
		ctx, cancel := context.WithCancel(req.Context())
		defer cancel()
		inboundMarshaler, outboundMarshaler := runtime.MarshalerForRequest(mux, req)
		rctx, err := runtime.AnnotateContext(ctx, mux, req)
		if err != nil {
			runtime.HTTPError(ctx, mux, outboundMarshaler, w, req, err)
			return
		}
		resp, md, err := request_Query_BlockBloom_0(rctx, inboundMarshaler, client, req, pathParams)
		ctx = runtime.NewServerMetadataContext(ctx, md)
		if err != nil {
			runtime.HTTPError(ctx, mux, outboundMarshaler, w, req, err)
			return
		}

		forward_Query_BlockBloom_0(ctx, mux, outboundMarshaler, w, req, resp, mux.GetForwardResponseOptions()...)

	})

	mux.Handle("GET", pattern_Query_Params_0, func(w http.ResponseWriter, req *http.Request, pathParams map[string]string) {
		ctx, cancel := context.WithCancel(req.Context())
		defer cancel()
		inboundMarshaler, outboundMarshaler := runtime.MarshalerForRequest(mux, req)
		rctx, err := runtime.AnnotateContext(ctx, mux, req)
		if err != nil {
			runtime.HTTPError(ctx, mux, outboundMarshaler, w, req, err)
			return
		}
		resp, md, err := request_Query_Params_0(rctx, inboundMarshaler, client, req, pathParams)
		ctx = runtime.NewServerMetadataContext(ctx, md)
		if err != nil {
			runtime.HTTPError(ctx, mux, outboundMarshaler, w, req, err)
			return
		}

		forward_Query_Params_0(ctx, mux, outboundMarshaler, w, req, resp, mux.GetForwardResponseOptions()...)

	})

<<<<<<< HEAD
	mux.Handle("GET", pattern_Query_ChainConfig_0, func(w http.ResponseWriter, req *http.Request, pathParams map[string]string) {
=======
	mux.Handle("GET", pattern_Query_StaticCall_0, func(w http.ResponseWriter, req *http.Request, pathParams map[string]string) {
>>>>>>> 0a8f02e0
		ctx, cancel := context.WithCancel(req.Context())
		defer cancel()
		inboundMarshaler, outboundMarshaler := runtime.MarshalerForRequest(mux, req)
		rctx, err := runtime.AnnotateContext(ctx, mux, req)
		if err != nil {
			runtime.HTTPError(ctx, mux, outboundMarshaler, w, req, err)
			return
		}
<<<<<<< HEAD
		resp, md, err := request_Query_ChainConfig_0(rctx, inboundMarshaler, client, req, pathParams)
=======
		resp, md, err := request_Query_StaticCall_0(rctx, inboundMarshaler, client, req, pathParams)
>>>>>>> 0a8f02e0
		ctx = runtime.NewServerMetadataContext(ctx, md)
		if err != nil {
			runtime.HTTPError(ctx, mux, outboundMarshaler, w, req, err)
			return
		}

<<<<<<< HEAD
		forward_Query_ChainConfig_0(ctx, mux, outboundMarshaler, w, req, resp, mux.GetForwardResponseOptions()...)
=======
		forward_Query_StaticCall_0(ctx, mux, outboundMarshaler, w, req, resp, mux.GetForwardResponseOptions()...)
>>>>>>> 0a8f02e0

	})

	mux.Handle("GET", pattern_Query_EthCall_0, func(w http.ResponseWriter, req *http.Request, pathParams map[string]string) {
		ctx, cancel := context.WithCancel(req.Context())
		defer cancel()
		inboundMarshaler, outboundMarshaler := runtime.MarshalerForRequest(mux, req)
		rctx, err := runtime.AnnotateContext(ctx, mux, req)
		if err != nil {
			runtime.HTTPError(ctx, mux, outboundMarshaler, w, req, err)
			return
		}
		resp, md, err := request_Query_EthCall_0(rctx, inboundMarshaler, client, req, pathParams)
		ctx = runtime.NewServerMetadataContext(ctx, md)
		if err != nil {
			runtime.HTTPError(ctx, mux, outboundMarshaler, w, req, err)
			return
		}

		forward_Query_EthCall_0(ctx, mux, outboundMarshaler, w, req, resp, mux.GetForwardResponseOptions()...)

	})

	return nil
}

var (
	pattern_Query_Account_0 = runtime.MustPattern(runtime.NewPattern(1, []int{2, 0, 2, 1, 2, 2, 2, 3, 1, 0, 4, 1, 5, 4}, []string{"ethermint", "evm", "v1alpha1", "account", "address"}, "", runtime.AssumeColonVerbOpt(true)))

	pattern_Query_CosmosAccount_0 = runtime.MustPattern(runtime.NewPattern(1, []int{2, 0, 2, 1, 2, 2, 2, 3, 1, 0, 4, 1, 5, 4}, []string{"ethermint", "evm", "v1alpha1", "cosmos_account", "address"}, "", runtime.AssumeColonVerbOpt(true)))

	pattern_Query_ValidatorAccount_0 = runtime.MustPattern(runtime.NewPattern(1, []int{2, 0, 2, 1, 2, 2, 2, 3, 1, 0, 4, 1, 5, 4}, []string{"ethermint", "evm", "v1alpha1", "validator_account", "cons_address"}, "", runtime.AssumeColonVerbOpt(true)))

	pattern_Query_Balance_0 = runtime.MustPattern(runtime.NewPattern(1, []int{2, 0, 2, 1, 2, 2, 2, 3, 1, 0, 4, 1, 5, 4}, []string{"ethermint", "evm", "v1alpha1", "balances", "address"}, "", runtime.AssumeColonVerbOpt(true)))

	pattern_Query_Storage_0 = runtime.MustPattern(runtime.NewPattern(1, []int{2, 0, 2, 1, 2, 2, 2, 3, 1, 0, 4, 1, 5, 4, 1, 0, 4, 1, 5, 5}, []string{"ethermint", "evm", "v1alpha1", "storage", "address", "key"}, "", runtime.AssumeColonVerbOpt(true)))

	pattern_Query_Code_0 = runtime.MustPattern(runtime.NewPattern(1, []int{2, 0, 2, 1, 2, 2, 2, 3, 1, 0, 4, 1, 5, 4}, []string{"ethermint", "evm", "v1alpha1", "codes", "address"}, "", runtime.AssumeColonVerbOpt(true)))

	pattern_Query_TxLogs_0 = runtime.MustPattern(runtime.NewPattern(1, []int{2, 0, 2, 1, 2, 2, 2, 3, 1, 0, 4, 1, 5, 4}, []string{"ethermint", "evm", "v1alpha1", "tx_logs", "hash"}, "", runtime.AssumeColonVerbOpt(true)))

	pattern_Query_BlockLogs_0 = runtime.MustPattern(runtime.NewPattern(1, []int{2, 0, 2, 1, 2, 2, 2, 3, 1, 0, 4, 1, 5, 4}, []string{"ethermint", "evm", "v1alpha1", "block_logs", "hash"}, "", runtime.AssumeColonVerbOpt(true)))

	pattern_Query_BlockBloom_0 = runtime.MustPattern(runtime.NewPattern(1, []int{2, 0, 2, 1, 2, 2, 2, 3}, []string{"ethermint", "evm", "v1alpha1", "block_bloom"}, "", runtime.AssumeColonVerbOpt(true)))

	pattern_Query_Params_0 = runtime.MustPattern(runtime.NewPattern(1, []int{2, 0, 2, 1, 2, 2, 2, 3}, []string{"ethermint", "evm", "v1alpha1", "params"}, "", runtime.AssumeColonVerbOpt(true)))

<<<<<<< HEAD
	pattern_Query_ChainConfig_0 = runtime.MustPattern(runtime.NewPattern(1, []int{2, 0, 2, 1, 2, 2, 2, 3}, []string{"ethermint", "evm", "v1alpha1", "chain_config"}, "", runtime.AssumeColonVerbOpt(true)))
=======
	pattern_Query_StaticCall_0 = runtime.MustPattern(runtime.NewPattern(1, []int{2, 0, 2, 1, 2, 2, 2, 3}, []string{"ethermint", "evm", "v1alpha1", "static_call"}, "", runtime.AssumeColonVerbOpt(true)))
>>>>>>> 0a8f02e0

	pattern_Query_EthCall_0 = runtime.MustPattern(runtime.NewPattern(1, []int{2, 0, 2, 1, 2, 2, 2, 3}, []string{"ethermint", "evm", "v1alpha1", "eth_call"}, "", runtime.AssumeColonVerbOpt(true)))
)

var (
	forward_Query_Account_0 = runtime.ForwardResponseMessage

	forward_Query_CosmosAccount_0 = runtime.ForwardResponseMessage

	forward_Query_ValidatorAccount_0 = runtime.ForwardResponseMessage

	forward_Query_Balance_0 = runtime.ForwardResponseMessage

	forward_Query_Storage_0 = runtime.ForwardResponseMessage

	forward_Query_Code_0 = runtime.ForwardResponseMessage

	forward_Query_TxLogs_0 = runtime.ForwardResponseMessage

	forward_Query_BlockLogs_0 = runtime.ForwardResponseMessage

	forward_Query_BlockBloom_0 = runtime.ForwardResponseMessage

	forward_Query_Params_0 = runtime.ForwardResponseMessage

<<<<<<< HEAD
	forward_Query_ChainConfig_0 = runtime.ForwardResponseMessage
=======
	forward_Query_StaticCall_0 = runtime.ForwardResponseMessage
>>>>>>> 0a8f02e0

	forward_Query_EthCall_0 = runtime.ForwardResponseMessage
)<|MERGE_RESOLUTION|>--- conflicted
+++ resolved
@@ -781,38 +781,6 @@
 
 	})
 
-<<<<<<< HEAD
-	mux.Handle("GET", pattern_Query_ChainConfig_0, func(w http.ResponseWriter, req *http.Request, pathParams map[string]string) {
-=======
-	mux.Handle("GET", pattern_Query_StaticCall_0, func(w http.ResponseWriter, req *http.Request, pathParams map[string]string) {
->>>>>>> 0a8f02e0
-		ctx, cancel := context.WithCancel(req.Context())
-		defer cancel()
-		inboundMarshaler, outboundMarshaler := runtime.MarshalerForRequest(mux, req)
-		rctx, err := runtime.AnnotateIncomingContext(ctx, mux, req)
-		if err != nil {
-			runtime.HTTPError(ctx, mux, outboundMarshaler, w, req, err)
-			return
-		}
-<<<<<<< HEAD
-		resp, md, err := local_request_Query_ChainConfig_0(rctx, inboundMarshaler, server, req, pathParams)
-=======
-		resp, md, err := local_request_Query_StaticCall_0(rctx, inboundMarshaler, server, req, pathParams)
->>>>>>> 0a8f02e0
-		ctx = runtime.NewServerMetadataContext(ctx, md)
-		if err != nil {
-			runtime.HTTPError(ctx, mux, outboundMarshaler, w, req, err)
-			return
-		}
-
-<<<<<<< HEAD
-		forward_Query_ChainConfig_0(ctx, mux, outboundMarshaler, w, req, resp, mux.GetForwardResponseOptions()...)
-=======
-		forward_Query_StaticCall_0(ctx, mux, outboundMarshaler, w, req, resp, mux.GetForwardResponseOptions()...)
->>>>>>> 0a8f02e0
-
-	})
-
 	mux.Handle("GET", pattern_Query_EthCall_0, func(w http.ResponseWriter, req *http.Request, pathParams map[string]string) {
 		ctx, cancel := context.WithCancel(req.Context())
 		defer cancel()
@@ -1074,38 +1042,6 @@
 
 	})
 
-<<<<<<< HEAD
-	mux.Handle("GET", pattern_Query_ChainConfig_0, func(w http.ResponseWriter, req *http.Request, pathParams map[string]string) {
-=======
-	mux.Handle("GET", pattern_Query_StaticCall_0, func(w http.ResponseWriter, req *http.Request, pathParams map[string]string) {
->>>>>>> 0a8f02e0
-		ctx, cancel := context.WithCancel(req.Context())
-		defer cancel()
-		inboundMarshaler, outboundMarshaler := runtime.MarshalerForRequest(mux, req)
-		rctx, err := runtime.AnnotateContext(ctx, mux, req)
-		if err != nil {
-			runtime.HTTPError(ctx, mux, outboundMarshaler, w, req, err)
-			return
-		}
-<<<<<<< HEAD
-		resp, md, err := request_Query_ChainConfig_0(rctx, inboundMarshaler, client, req, pathParams)
-=======
-		resp, md, err := request_Query_StaticCall_0(rctx, inboundMarshaler, client, req, pathParams)
->>>>>>> 0a8f02e0
-		ctx = runtime.NewServerMetadataContext(ctx, md)
-		if err != nil {
-			runtime.HTTPError(ctx, mux, outboundMarshaler, w, req, err)
-			return
-		}
-
-<<<<<<< HEAD
-		forward_Query_ChainConfig_0(ctx, mux, outboundMarshaler, w, req, resp, mux.GetForwardResponseOptions()...)
-=======
-		forward_Query_StaticCall_0(ctx, mux, outboundMarshaler, w, req, resp, mux.GetForwardResponseOptions()...)
->>>>>>> 0a8f02e0
-
-	})
-
 	mux.Handle("GET", pattern_Query_EthCall_0, func(w http.ResponseWriter, req *http.Request, pathParams map[string]string) {
 		ctx, cancel := context.WithCancel(req.Context())
 		defer cancel()
@@ -1150,12 +1086,6 @@
 
 	pattern_Query_Params_0 = runtime.MustPattern(runtime.NewPattern(1, []int{2, 0, 2, 1, 2, 2, 2, 3}, []string{"ethermint", "evm", "v1alpha1", "params"}, "", runtime.AssumeColonVerbOpt(true)))
 
-<<<<<<< HEAD
-	pattern_Query_ChainConfig_0 = runtime.MustPattern(runtime.NewPattern(1, []int{2, 0, 2, 1, 2, 2, 2, 3}, []string{"ethermint", "evm", "v1alpha1", "chain_config"}, "", runtime.AssumeColonVerbOpt(true)))
-=======
-	pattern_Query_StaticCall_0 = runtime.MustPattern(runtime.NewPattern(1, []int{2, 0, 2, 1, 2, 2, 2, 3}, []string{"ethermint", "evm", "v1alpha1", "static_call"}, "", runtime.AssumeColonVerbOpt(true)))
->>>>>>> 0a8f02e0
-
 	pattern_Query_EthCall_0 = runtime.MustPattern(runtime.NewPattern(1, []int{2, 0, 2, 1, 2, 2, 2, 3}, []string{"ethermint", "evm", "v1alpha1", "eth_call"}, "", runtime.AssumeColonVerbOpt(true)))
 )
 
@@ -1180,11 +1110,5 @@
 
 	forward_Query_Params_0 = runtime.ForwardResponseMessage
 
-<<<<<<< HEAD
-	forward_Query_ChainConfig_0 = runtime.ForwardResponseMessage
-=======
-	forward_Query_StaticCall_0 = runtime.ForwardResponseMessage
->>>>>>> 0a8f02e0
-
 	forward_Query_EthCall_0 = runtime.ForwardResponseMessage
 )