syntax = "proto3";
package ethermint.evm.v1alpha1;

import "gogoproto/gogo.proto";
import "cosmos/base/query/v1beta1/pagination.proto";
import "google/api/annotations.proto";
import "ethermint/evm/v1alpha1/evm.proto";

option go_package = "github.com/tharsis/ethermint/x/evm/types";

// Query defines the gRPC querier service.
service Query {
  // Account queries an Ethereum account.
  rpc Account(QueryAccountRequest) returns (QueryAccountResponse) {
    option (google.api.http).get = "/ethermint/evm/v1alpha1/account/{address}";
  }

  // CosmosAccount queries an Ethereum account's Cosmos Address.
  rpc CosmosAccount(QueryCosmosAccountRequest) returns (QueryCosmosAccountResponse) {
    option (google.api.http).get = "/ethermint/evm/v1alpha1/cosmos_account/{address}";
  }

  // ValidatorAccount queries an Ethereum account's from a validator consensus Address.
  rpc ValidatorAccount(QueryValidatorAccountRequest) returns (QueryValidatorAccountResponse) {
    option (google.api.http).get = "/ethermint/evm/v1alpha1/validator_account/{cons_address}";
  }

  // Balance queries the balance of a the EVM denomination for a single
  // EthAccount.
  rpc Balance(QueryBalanceRequest) returns (QueryBalanceResponse) {
    option (google.api.http).get = "/ethermint/evm/v1alpha1/balances/{address}";
  }

  // Storage queries the balance of all coins for a single account.
  rpc Storage(QueryStorageRequest) returns (QueryStorageResponse) {
    option (google.api.http).get = "/ethermint/evm/v1alpha1/storage/{address}/{key}";
  }

  // Code queries the balance of all coins for a single account.
  rpc Code(QueryCodeRequest) returns (QueryCodeResponse) {
    option (google.api.http).get = "/ethermint/evm/v1alpha1/codes/{address}";
  }

  // TxLogs queries ethereum logs from a transaction.
  rpc TxLogs(QueryTxLogsRequest) returns (QueryTxLogsResponse) {
    option (google.api.http).get = "/ethermint/evm/v1alpha1/tx_logs/{hash}";
  }

  // BlockLogs queries all the ethereum logs for a given block hash.
  rpc BlockLogs(QueryBlockLogsRequest) returns (QueryBlockLogsResponse) {
    option (google.api.http).get = "/ethermint/evm/v1alpha1/block_logs/{hash}";
  }

  // BlockBloom queries the block bloom filter bytes at a given height.
  rpc BlockBloom(QueryBlockBloomRequest) returns (QueryBlockBloomResponse) {
    option (google.api.http).get = "/ethermint/evm/v1alpha1/block_bloom";
  }

  // Params queries the parameters of x/evm module.
  rpc Params(QueryParamsRequest) returns (QueryParamsResponse) {
    option (google.api.http).get = "/ethermint/evm/v1alpha1/params";
  }

<<<<<<< HEAD
  // ChainConfig queries the parameters of x/evm module.
  rpc ChainConfig(QueryChainConfigRequest) returns (QueryChainConfigResponse) {
    option (google.api.http).get = "/ethermint/evm/v1alpha1/chain_config";
=======
  // ChainConfig queries the chain configuration values of EVM.
  rpc ChainConfig(QueryChainConfigRequest) returns (QueryChainConfigResponse) {
    option (google.api.http).get = "/ethermint/evm/v1alpha1/chain_config";
  }

  // StaticCall queries the static call value of x/evm module.
  rpc StaticCall(QueryStaticCallRequest) returns (QueryStaticCallResponse) {
    option (google.api.http).get = "/ethermint/evm/v1alpha1/static_call";
>>>>>>> 62386323
  }
}

// QueryAccountRequest is the request type for the Query/Account RPC method.
message QueryAccountRequest {
  option (gogoproto.equal)           = false;
  option (gogoproto.goproto_getters) = false;

  // address is the ethereum hex address to query the account for.
  string address = 1;
}

// QueryAccountResponse is the response type for the Query/Account RPC method.
message QueryAccountResponse {
  // balance is the balance of the EVM denomination.
  string balance = 1;
  // code hash is the hex-formatted code bytes from the EOA.
  string code_hash = 2;
  // nonce is the account's sequence number.
  uint64 nonce = 3;
}

// QueryCosmosAccountRequest is the request type for the Query/CosmosAccount RPC method.
message QueryCosmosAccountRequest {
  option (gogoproto.equal)           = false;
  option (gogoproto.goproto_getters) = false;

  // address is the ethereum hex address to query the account for.
  string address = 1;
}

// QueryCosmosAccountResponse is the response type for the Query/CosmosAccount RPC method.
message QueryCosmosAccountResponse {
  // cosmos_address is the cosmos address of the account.
  string cosmos_address = 1;
  // sequence is the account's sequence number.
  uint64 sequence = 2;
  // account_number is the account numbert
  uint64 account_number = 3;
}

// QueryValidatorAccountRequest is the request type for the Query/ValidatorAccount RPC method.
message QueryValidatorAccountRequest {
  option (gogoproto.equal)           = false;
  option (gogoproto.goproto_getters) = false;

  // cons_address is the validator cons address to query the account for.
  string cons_address = 1;
}

// QueryValidatorAccountResponse is the response type for the Query/ValidatorAccount RPC method.
message QueryValidatorAccountResponse {
  // account_address is the cosmos address of the account in bech32 format.
  string account_address = 1;
  // sequence is the account's sequence number.
  uint64 sequence = 2;
  // account_number is the account number
  uint64 account_number = 3;
}

// QueryBalanceRequest is the request type for the Query/Balance RPC method.
message QueryBalanceRequest {
  option (gogoproto.equal)           = false;
  option (gogoproto.goproto_getters) = false;

  // address is the ethereum hex address to query the balance for.
  string address = 1;
}

// QueryBalanceResponse is the response type for the Query/Balance RPC method.
message QueryBalanceResponse {
  // balance is the balance of the EVM denomination.
  string balance = 1;
}

// QueryStorageRequest is the request type for the Query/Storage RPC method.
message QueryStorageRequest {
  option (gogoproto.equal)           = false;
  option (gogoproto.goproto_getters) = false;

  /// address is the ethereum hex address to query the storage state for.
  string address = 1;

  // key defines the key of the storage state
  string key = 2;
}

// QueryStorageResponse is the response type for the Query/Storage RPC
// method.
message QueryStorageResponse {
  // key defines the storage state value hash associated with the given key.
  string value = 1;
}

// QueryCodeRequest is the request type for the Query/Code RPC method.
message QueryCodeRequest {
  option (gogoproto.equal)           = false;
  option (gogoproto.goproto_getters) = false;

  // address is the ethereum hex address to query the code for.
  string address = 1;
}

// QueryCodeResponse is the response type for the Query/Code RPC
// method.
message QueryCodeResponse {
  // code represents the code bytes from an ethereum address.
  bytes code = 1;
}

// QueryTxLogsRequest is the request type for the Query/TxLogs RPC method.
message QueryTxLogsRequest {
  option (gogoproto.equal)           = false;
  option (gogoproto.goproto_getters) = false;

  // hash is the ethereum transaction hex hash to query the logs for.
  string hash = 1;
}

// QueryTxLogs is the response type for the Query/TxLogs RPC method.
message QueryTxLogsResponse {
  // logs represents the ethereum logs generated from the given transaction.
  repeated Log logs = 1;
}

// QueryBlockLogsRequest is the request type for the Query/BlockLogs RPC method.
message QueryBlockLogsRequest {
  option (gogoproto.equal)           = false;
  option (gogoproto.goproto_getters) = false;

  // hash is the block hash to query the logs for.
  string hash = 1;
  // pagination defines an optional pagination for the request.
  cosmos.base.query.v1beta1.PageRequest pagination = 2;
}

// QueryTxLogs is the response type for the Query/BlockLogs RPC method.
message QueryBlockLogsResponse {
  // logs represents the ethereum logs generated at the given block hash.
  repeated TransactionLogs tx_logs = 1 [(gogoproto.nullable) = false];
  // pagination defines the pagination in the response.
  cosmos.base.query.v1beta1.PageResponse pagination = 2;
}

// QueryBlockBloomRequest is the request type for the Query/BlockBloom RPC
// method.
message QueryBlockBloomRequest {}

// QueryBlockBloomResponse is the response type for the Query/BlockBloom RPC
// method.
message QueryBlockBloomResponse {
  // bloom represents bloom filter for the given block hash.
  bytes bloom = 1;
}

// QueryParamsRequest defines the request type for querying x/evm parameters.
message QueryParamsRequest {}

// QueryParamsResponse defines the response type for querying x/evm parameters.
message QueryParamsResponse {
  // params define the evm module parameters.
  Params params = 1 [(gogoproto.nullable) = false];
}

// QueryChainConfigRequest defines the request type for querying x/evm chain configuration.
message QueryChainConfigRequest {}
<<<<<<< HEAD
=======

// QueryChainConfigResponse defines the response type for querying x/evm chain configuration.
message QueryChainConfigResponse {
  // ChainConfig define the evm chain configuration.
  ChainConfig config = 1 [(gogoproto.nullable) = false];
}

// QueryStaticCallRequest defines static call request
message QueryStaticCallRequest {
  // address is the ethereum contract hex address to for static call.
  string address = 1;
  // static call input generated from abi
  bytes input = 2;
}
>>>>>>> 62386323

// QueryChainConfigResponse defines the response type for querying x/evm chain configuration.
message QueryChainConfigResponse {
  // ChainConfig define the evm chain configuration.
  ChainConfig config = 1 [(gogoproto.nullable) = false];
}<|MERGE_RESOLUTION|>--- conflicted
+++ resolved
@@ -61,20 +61,9 @@
     option (google.api.http).get = "/ethermint/evm/v1alpha1/params";
   }
 
-<<<<<<< HEAD
-  // ChainConfig queries the parameters of x/evm module.
-  rpc ChainConfig(QueryChainConfigRequest) returns (QueryChainConfigResponse) {
-    option (google.api.http).get = "/ethermint/evm/v1alpha1/chain_config";
-=======
   // ChainConfig queries the chain configuration values of EVM.
   rpc ChainConfig(QueryChainConfigRequest) returns (QueryChainConfigResponse) {
     option (google.api.http).get = "/ethermint/evm/v1alpha1/chain_config";
-  }
-
-  // StaticCall queries the static call value of x/evm module.
-  rpc StaticCall(QueryStaticCallRequest) returns (QueryStaticCallResponse) {
-    option (google.api.http).get = "/ethermint/evm/v1alpha1/static_call";
->>>>>>> 62386323
   }
 }
 
@@ -241,23 +230,6 @@
 
 // QueryChainConfigRequest defines the request type for querying x/evm chain configuration.
 message QueryChainConfigRequest {}
-<<<<<<< HEAD
-=======
-
-// QueryChainConfigResponse defines the response type for querying x/evm chain configuration.
-message QueryChainConfigResponse {
-  // ChainConfig define the evm chain configuration.
-  ChainConfig config = 1 [(gogoproto.nullable) = false];
-}
-
-// QueryStaticCallRequest defines static call request
-message QueryStaticCallRequest {
-  // address is the ethereum contract hex address to for static call.
-  string address = 1;
-  // static call input generated from abi
-  bytes input = 2;
-}
->>>>>>> 62386323
 
 // QueryChainConfigResponse defines the response type for querying x/evm chain configuration.
 message QueryChainConfigResponse {
